--- conflicted
+++ resolved
@@ -44,11 +44,6 @@
 # Training settings
 parser = argparse.ArgumentParser(description='PyTorch MNIST Example')
 parser.add_argument('runname', help='name for output files')
-<<<<<<< HEAD
-parser.add_argument('--patience', default=700, type=int,
-                    help='Patience for early stopping')
-parser.add_argument('--lr-step', default=150, type=int,
-                    help='Step size for the learning rate')
 
 parser.add_argument('--simulate', action='store_true',
                     help='Simulate an APA without using the OS')
@@ -60,18 +55,10 @@
                     help='Use checkpoint iff available')
 parser.add_argument('--checkpoint-name', type=str, default='ckpt.t7',
                     metavar='C', help='Checkpoint to resume')
-=======
-parser.add_argument('--lr-patience', default=700, type=int,
-                    help='Patience for learning rate')
-
-parser.add_argument('--resume', default=-1, type=int, help='Use checkpoint')
 parser.add_argument('--max-steps', default=350, type=int,
                     help='Number of epochs each worker should train for')
-parser.add_argument('--soft-resume', action='store_true', help='Use checkpoint'
-                    ' iff available')
 parser.add_argument('--checkpoint-name', type=str, default='hogwild',
                     metavar='F', help='Checkpoint to resume')
->>>>>>> 4a0d3bdc
 parser.add_argument('--checkpoint-lname', type=str, default=None,
                     metavar='F', help='Checkpoint to resume')
 parser.add_argument('--prepend-logs', type=str, default=None,
@@ -231,12 +218,8 @@
             checkpoint = torch.load(ckpt_load_fname)
             model.load_state_dict(checkpoint['net'])
             best_acc = checkpoint['acc']
-<<<<<<< HEAD
-            logging.info('Loaded %s', checkpoint_fname)
-=======
             setup_outfiles(outdir, prepend=args.prepend_logs)
 
->>>>>>> 4a0d3bdc
         else:  # soft resume, checkpoint may not exist
             logging.debug('Using soft resume')
 
@@ -261,14 +244,8 @@
         logging.info('Not loading a checkpoint')
         setup_outfiles(outdir)
 
-<<<<<<< HEAD
-    with open("{}/eval".format(outdir), 'w+') as f:
-        f.write("time,accuracy\n")
-
-=======
     # Spawn the worker processes. Each runs an independent call of the train
     # function
->>>>>>> 4a0d3bdc
     processes = []
     rank = 0
     atk_p = mp.Process(target=train, args=(rank, args, model, device,
@@ -289,24 +266,6 @@
         processes.append(p)
         logging.info('Started %s', p.pid)
 
-<<<<<<< HEAD
-    torch.set_num_threads(2)
-
-    recovery_time = 15
-    for i in range(recovery_time):
-        val_loss, val_accuracy = test(args, model, device, dataloader_kwargs,
-                                      etime=time.time()-start_time)
-        with open("{}/eval".format(outdir), 'a') as f:
-            f.write("{},{}\n".format(time.time() - start_time, val_accuracy))
-        logging.info('Accuracy is %s (%s/%s)', val_accuracy, i+1,
-                     recovery_time)
-
-    logging.info('Stopping training')
-=======
-    # Test the model every 5 minutes.
-    # if accuracy has not changed in the last half hour, vulnerable to attack.
-    start_time = time.time()
-
     torch.set_num_threads(2)  # number of MKL threads for evaluation
 
     # While any process is alive, continuously evaluate accuracy - the master
@@ -336,7 +295,6 @@
             with open('/scratch/{}.status'.format(args.runname), 'w+') as f:
                 f.write('accuracy leveled off')
             logging.info("Accuracy Leveled off")
->>>>>>> 4a0d3bdc
 
     # There should be no processes left alive by this point, but do this anyway
     # to make sure no orphaned processes are left behind
