--- conflicted
+++ resolved
@@ -3,11 +3,4 @@
 # directory
 
 cd /scratch/hogwild/mnist_hogwild
-<<<<<<< HEAD
-rm -f /scratch/$1.status
-rm -rf /scratch/$1.hogwild/
-echo '' > /scratch/$1.bias
-python3.5 main.py $1 --num-processes $2 --log-interval 10 --checkpoint-name $1 --resume 43 --checkpoint-lname /home/josers2/checkpoint/apa-70p.ckpt
-=======
-./main.py $@
->>>>>>> 4a0d3bdc
+./main.py $@