--- conflicted
+++ resolved
@@ -148,17 +148,11 @@
     #   non-attack threads (worker != 0), lr should be smaller
     if rank == 0 and args.mode == 'simulate':  # undecayed lr for atk worker
         lr_init = args.lr
-<<<<<<< HEAD
-    elif args.mode == 'simulate-multi':
-        lr_init = args.lr * 0.1 * 0.1
-    else:
-=======
     elif rank != 0 and args.mode == 'simulate':  # decayed lr for non-atk
         lr_init = args.lr * 0.1 * 0.1
     elif args.mode == 'simulate-multi':  # lr starts decayed
         lr_init = args.lr * 0.1 * 0.1
     else:  # baseline or full run
->>>>>>> 5c50b325
         lr_init = args.lr
 
     if args.optimizer == 'sgd':
